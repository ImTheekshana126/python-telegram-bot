--- conflicted
+++ resolved
@@ -19,29 +19,18 @@
 """This module contains the classes JobQueue and Job."""
 
 import datetime
-<<<<<<< HEAD
-import logging
 import weakref
-from typing import TYPE_CHECKING, Callable, List, Optional, Tuple, Union, cast, overload
-=======
 from typing import TYPE_CHECKING, Callable, Optional, Tuple, Union, cast, overload
->>>>>>> 2c44dc0d
 
 import pytz
 from apscheduler.schedulers.background import BackgroundScheduler
 from apscheduler.job import Job as APSJob
 
 from telegram.utils.types import JSONDict
-<<<<<<< HEAD
-
-if TYPE_CHECKING:
-    from telegram.ext import Dispatcher
-=======
 from .extbot import ExtBot
 
 if TYPE_CHECKING:
     from telegram.ext import Dispatcher, CallbackContext
->>>>>>> 2c44dc0d
     import apscheduler.job  # noqa: F401
 
 
@@ -54,46 +43,15 @@
 
     """
 
-<<<<<<< HEAD
-    __slots__ = ('_dispatcher', 'logger', 'scheduler')
+    __slots__ = ('_dispatcher', 'scheduler')
 
     def __init__(self) -> None:
         self._dispatcher: 'Optional[weakref.ReferenceType[Dispatcher]]' = None
-        self.logger = logging.getLogger(self.__class__.__name__)
         self.scheduler = BackgroundScheduler(timezone=pytz.utc)
-        self.scheduler.add_listener(
-            self._update_persistence, mask=EVENT_JOB_EXECUTED | EVENT_JOB_ERROR
-        )
-
-        # Dispatch errors and don't log them in the APS logger
-        def aps_log_filter(record):  # type: ignore
-            return 'raised an exception' not in record.msg
-
-        logging.getLogger('apscheduler.executors.default').addFilter(aps_log_filter)
-        self.scheduler.add_listener(self._dispatch_error, EVENT_JOB_ERROR)
-
-    def _build_args(self, job: 'Job') -> List[CallbackContext]:
-        return [self.dispatcher.context_types.context.from_job(job, self.dispatcher)]
-=======
-    __slots__ = ('_dispatcher', 'scheduler')
-
-    def __init__(self) -> None:
-        self._dispatcher: 'Dispatcher' = None  # type: ignore[assignment]
-        self.scheduler = BackgroundScheduler(timezone=pytz.utc)
->>>>>>> 2c44dc0d
 
     def _tz_now(self) -> datetime.datetime:
         return datetime.datetime.now(self.scheduler.timezone)
 
-<<<<<<< HEAD
-    def _update_persistence(self, _: JobEvent) -> None:
-        self.dispatcher.update_persistence()
-
-    def _dispatch_error(self, event: JobEvent) -> None:
-        self.dispatcher.dispatch_error(None, event.exception)
-
-=======
->>>>>>> 2c44dc0d
     @overload
     def _parse_time_input(self, time: None, shift_day: bool = False) -> None:
         ...
@@ -136,13 +94,8 @@
             dispatcher (:class:`telegram.ext.Dispatcher`): The dispatcher.
 
         """
-<<<<<<< HEAD
         self._dispatcher = weakref.ref(dispatcher)
-        if dispatcher.bot.defaults:
-=======
-        self._dispatcher = dispatcher
         if isinstance(dispatcher.bot, ExtBot) and dispatcher.bot.defaults:
->>>>>>> 2c44dc0d
             self.scheduler.configure(timezone=dispatcher.bot.defaults.tzinfo or pytz.utc)
 
     @property
@@ -209,7 +162,7 @@
             name=name,
             trigger='date',
             run_date=date_time,
-            args=(self._dispatcher,),
+            args=(self.dispatcher,),
             timezone=date_time.tzinfo or self.scheduler.timezone,
             **job_kwargs,
         )
@@ -299,7 +252,7 @@
         j = self.scheduler.add_job(
             job,
             trigger='interval',
-            args=(self._dispatcher,),
+            args=(self.dispatcher,),
             start_date=dt_first,
             end_date=dt_last,
             seconds=interval,
@@ -353,15 +306,9 @@
         job = Job(callback, context, name, self)
 
         j = self.scheduler.add_job(
-<<<<<<< HEAD
-            callback,
-            trigger='cron',
-            args=self._build_args(job),
-=======
             job,
             trigger='cron',
-            args=(self._dispatcher,),
->>>>>>> 2c44dc0d
+            args=(self.dispatcher,),
             name=name,
             day='last' if day == -1 else day,
             hour=when.hour,
@@ -418,7 +365,7 @@
         j = self.scheduler.add_job(
             job,
             name=name,
-            args=(self._dispatcher,),
+            args=(self.dispatcher,),
             trigger='cron',
             day_of_week=','.join([str(d) for d in days]),
             hour=time.hour,
@@ -458,7 +405,7 @@
         name = name or callback.__name__
         job = Job(callback, context, name, self)
 
-        j = self.scheduler.add_job(job, args=(self._dispatcher,), name=name, **job_kwargs)
+        j = self.scheduler.add_job(job, args=(self.dispatcher,), name=name, **job_kwargs)
 
         job.job = j
         return job
@@ -564,9 +511,6 @@
         try:
             self.callback(dispatcher.context_types.context.from_job(self, dispatcher))
         except Exception as exc:
-<<<<<<< HEAD
-            dispatcher.dispatch_error(None, exc)
-=======
             dispatcher.dispatch_error(None, exc, job=self)
         finally:
             dispatcher.update_persistence(None)
@@ -587,7 +531,6 @@
                 with.
         """
         self.run(dispatcher=dispatcher)
->>>>>>> 2c44dc0d
 
     def schedule_removal(self) -> None:
         """
