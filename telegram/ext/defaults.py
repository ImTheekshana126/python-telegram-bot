#!/usr/bin/env python
#
# A library that provides a Python interface to the Telegram Bot API
# Copyright (C) 2020
# Leandro Toledo de Souza <devs@python-telegram-bot.org>
#
# This program is free software: you can redistribute it and/or modify
# it under the terms of the GNU Lesser Public License as published by
# the Free Software Foundation, either version 3 of the License, or
# (at your option) any later version.
#
# This program is distributed in the hope that it will be useful,
# but WITHOUT ANY WARRANTY; without even the implied warranty of
# MERCHANTABILITY or FITNESS FOR A PARTICULAR PURPOSE.  See the
# GNU Lesser Public License for more details.
#
# You should have received a copy of the GNU Lesser Public License
# along with this program.  If not, see [http://www.gnu.org/licenses/].
# pylint: disable=R0201, E0401
"""This module contains the class Defaults, which allows to pass default values to Updater."""
<<<<<<< HEAD
from collections import defaultdict

import pytz
from typing import Union, Optional, Any, NoReturn, Dict, DefaultDict
=======
from typing import Any, NoReturn, Optional, Union

import pytz
>>>>>>> 92b9370c

from telegram.utils.helpers import DEFAULT_NONE, DefaultValue


class Defaults:
    """Convenience Class to gather all parameters with a (user defined) default value

    Attributes:
        parse_mode (:obj:`str`): Optional. Send Markdown or HTML, if you want Telegram apps to show
            bold, italic, fixed-width text or URLs in your bot's message.
        disable_notification (:obj:`bool`): Optional. Sends the message silently. Users will
            receive a notification with no sound.
        disable_web_page_preview (:obj:`bool`): Optional. Disables link previews for links in this
            message.
        timeout (:obj:`int` | :obj:`float`): Optional. If this value is specified, use it as the
            read timeout from the server (instead of the one specified during creation of the
            connection pool).
        quote (:obj:`bool`): Optional. If set to :obj:`True`, the reply is sent as an actual reply
            to the message. If ``reply_to_message_id`` is passed in ``kwargs``, this parameter will
            be ignored. Default: :obj:`True` in group chats and :obj:`False` in private chats.
        tzinfo (:obj:`tzinfo`): A timezone to be used for all date(time) objects appearing
            throughout PTB.
        delay_queue (:obj:`str`, optional): A :class:`telegram.ext.DelayQueue` the bots
            :class:`telegram.ext.MessageQueue` should use.
        delay_queue_per_method (Dict[:obj:`str`, :obj:`str`], optional): A dictionary specifying
            for each bot method a :class:`telegram.ext.DelayQueue` the bots
            :class:`telegram.ext.MessageQueue` should use. Methods not specified here will use
            :attr:`delay_queue`.

    Parameters:
        parse_mode (:obj:`str`, optional): Send Markdown or HTML, if you want Telegram apps to show
            bold, italic, fixed-width text or URLs in your bot's message.
        disable_notification (:obj:`bool`, optional): Sends the message silently. Users will
            receive a notification with no sound.
        disable_web_page_preview (:obj:`bool`, optional): Disables link previews for links in this
            message.
        timeout (:obj:`int` | :obj:`float`, optional): If this value is specified, use it as the
            read timeout from the server (instead of the one specified during creation of the
            connection pool).
        quote (:obj:`bool`, optional): If set to :obj:`True`, the reply is sent as an actual reply
            to the message. If ``reply_to_message_id`` is passed in ``kwargs``, this parameter will
            be ignored. Default: :obj:`True` in group chats and :obj:`False` in private chats.
        tzinfo (:obj:`tzinfo`, optional): A timezone to be used for all date(time) inputs
            appearing throughout PTB, i.e. if a timezone naive date(time) object is passed
            somewhere, it will be assumed to be in ``tzinfo``. Must be a timezone provided by the
            ``pytz`` module. Defaults to UTC.
        delay_queue (:obj:`str`, optional): A :class:`telegram.ext.DelayQueue` the bots
            :class:`telegram.ext.MessageQueue` should use. Defaults to :obj:`None`.
        delay_queue_per_method (Dict[:obj:`str`, :obj:`str`], optional): A dictionary specifying
            for each bot method a :class:`telegram.ext.DelayQueue` the bots
            :class:`telegram.ext.MessageQueue` should use. Methods not specified here will use
            :attr:`delay_queue`. Defaults to :obj:`None`.
    """

    def __init__(
        self,
        parse_mode: str = None,
        disable_notification: bool = None,
        disable_web_page_preview: bool = None,
        # Timeout needs special treatment, since the bot methods have two different
        # default values for timeout (None and 20s)
        timeout: Union[float, DefaultValue] = DEFAULT_NONE,
        quote: bool = None,
        tzinfo: pytz.BaseTzInfo = pytz.utc,
        delay_queue: str = None,
        delay_queue_per_method: Dict[str, Optional[str]] = None,
    ):
        self._parse_mode = parse_mode
        self._disable_notification = disable_notification
        self._disable_web_page_preview = disable_web_page_preview
        self._timeout = timeout
        self._quote = quote
        self._tzinfo = tzinfo
        self._delay_queue = delay_queue
        self._delay_queue_per_method = defaultdict(
            lambda: self.delay_queue, delay_queue_per_method or {}
        )

    @property
    def parse_mode(self) -> Optional[str]:
        return self._parse_mode

    @parse_mode.setter
    def parse_mode(self, value: Any) -> NoReturn:
        raise AttributeError(
            "You can not assign a new value to defaults after because it would "
            "not have any effect."
        )

    @property
    def disable_notification(self) -> Optional[bool]:
        return self._disable_notification

    @disable_notification.setter
    def disable_notification(self, value: Any) -> NoReturn:
        raise AttributeError(
            "You can not assign a new value to defaults after because it would "
            "not have any effect."
        )

    @property
    def disable_web_page_preview(self) -> Optional[bool]:
        return self._disable_web_page_preview

    @disable_web_page_preview.setter
    def disable_web_page_preview(self, value: Any) -> NoReturn:
        raise AttributeError(
            "You can not assign a new value to defaults after because it would "
            "not have any effect."
        )

    @property
    def timeout(self) -> Union[float, DefaultValue]:
        return self._timeout

    @timeout.setter
    def timeout(self, value: Any) -> NoReturn:
        raise AttributeError(
            "You can not assign a new value to defaults after because it would "
            "not have any effect."
        )

    @property
    def quote(self) -> Optional[bool]:
        return self._quote

    @quote.setter
    def quote(self, value: Any) -> NoReturn:
        raise AttributeError(
            "You can not assign a new value to defaults after because it would "
            "not have any effect."
        )

    @property
    def tzinfo(self) -> pytz.BaseTzInfo:
        return self._tzinfo

    @tzinfo.setter
    def tzinfo(self, value: Any) -> NoReturn:
        raise AttributeError(
            "You can not assign a new value to defaults after because it would "
            "not have any effect."
        )

    @property
    def delay_queue(self) -> Optional[str]:
        return self._delay_queue

    @delay_queue.setter
    def delay_queue(self, value: Any) -> NoReturn:
        raise AttributeError(
            "You can not assign a new value to defaults after because it would "
            "not have any effect."
        )

    @property
    def delay_queue_per_method(self) -> DefaultDict[str, Optional[str]]:
        return self._delay_queue_per_method

    @delay_queue_per_method.setter
    def delay_queue_per_method(self, value: Any) -> NoReturn:
        raise AttributeError(
            "You can not assign a new value to defaults after because it would "
            "not have any effect."
        )

    def __hash__(self) -> int:
        return hash(
            (
                self._parse_mode,
                self._disable_notification,
                self._disable_web_page_preview,
                self._timeout,
                self._quote,
                self._tzinfo,
                self._delay_queue,
                ((key, value) for key, value in self._delay_queue_per_method),
            )
        )

    def __eq__(self, other: object) -> bool:
        if isinstance(other, Defaults):
            return self.__dict__ == other.__dict__
        return False

    def __ne__(self, other: object) -> bool:
        return not self == other<|MERGE_RESOLUTION|>--- conflicted
+++ resolved
@@ -18,16 +18,10 @@
 # along with this program.  If not, see [http://www.gnu.org/licenses/].
 # pylint: disable=R0201, E0401
 """This module contains the class Defaults, which allows to pass default values to Updater."""
-<<<<<<< HEAD
 from collections import defaultdict
+from typing import Union, Optional, Any, NoReturn, Dict, DefaultDict
 
 import pytz
-from typing import Union, Optional, Any, NoReturn, Dict, DefaultDict
-=======
-from typing import Any, NoReturn, Optional, Union
-
-import pytz
->>>>>>> 92b9370c
 
 from telegram.utils.helpers import DEFAULT_NONE, DefaultValue
 
@@ -102,7 +96,7 @@
         self._quote = quote
         self._tzinfo = tzinfo
         self._delay_queue = delay_queue
-        self._delay_queue_per_method = defaultdict(
+        self._delay_queue_per_method: DefaultDict[str, Optional[str]] = defaultdict(
             lambda: self.delay_queue, delay_queue_per_method or {}
         )
 
@@ -204,7 +198,7 @@
                 self._quote,
                 self._tzinfo,
                 self._delay_queue,
-                ((key, value) for key, value in self._delay_queue_per_method),
+                ((key, value) for key, value in self._delay_queue_per_method.items()),
             )
         )
 
