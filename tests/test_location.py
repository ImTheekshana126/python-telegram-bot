--- conflicted
+++ resolved
@@ -16,15 +16,11 @@
 #
 # You should have received a copy of the GNU General Public License
 # along with this program.  If not, see [http://www.gnu.org/licenses/].
+
 """This module contains a object that represents Tests for Telegram Location"""
 
-<<<<<<< HEAD
-=======
 import unittest
->>>>>>> 0c74b3cf
 import sys
-import unittest
-
 sys.path.append('.')
 
 import telegram
@@ -44,7 +40,8 @@
         }
 
     def test_send_location_implicit_args(self):
-        message = self._bot.sendLocation(self._chat_id, self.latitude,
+        message = self._bot.sendLocation(self._chat_id,
+                                         self.latitude,
                                          self.longitude)
 
         location = message.location
