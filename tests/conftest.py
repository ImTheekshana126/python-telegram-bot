--- conflicted
+++ resolved
@@ -106,13 +106,9 @@
 
 @pytest.fixture(scope='session')
 def bot(bot_info):
-<<<<<<< HEAD
     return DictExtBot(
         bot_info['token'], private_key=PRIVATE_KEY, request=DictRequest(con_pool_size=8)
     )
-=======
-    return DictExtBot(bot_info['token'], private_key=PRIVATE_KEY, request=DictRequest(8))
->>>>>>> 4f21c062
 
 
 DEFAULT_BOTS = {}
