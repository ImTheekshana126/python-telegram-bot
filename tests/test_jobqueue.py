#!/usr/bin/env python
#
# A library that provides a Python interface to the Telegram Bot API
# Copyright (C) 2015-2021
# Leandro Toledo de Souza <devs@python-telegram-bot.org>
#
# This program is free software: you can redistribute it and/or modify
# it under the terms of the GNU Lesser Public License as published by
# the Free Software Foundation, either version 3 of the License, or
# (at your option) any later version.
#
# This program is distributed in the hope that it will be useful,
# but WITHOUT ANY WARRANTY; without even the implied warranty of
# MERCHANTABILITY or FITNESS FOR A PARTICULAR PURPOSE.  See the
# GNU Lesser Public License for more details.
#
# You should have received a copy of the GNU Lesser Public License
# along with this program.  If not, see [http://www.gnu.org/licenses/].
import calendar
import datetime as dtm
import logging
import os
import platform
import time
from queue import Queue
from time import sleep

import pytest
import pytz
from apscheduler.schedulers import SchedulerNotRunningError
from flaky import flaky
from telegram.ext import (
    JobQueue,
    Job,
    CallbackContext,
    ContextTypes,
    DispatcherBuilder,
)


class CustomContext(CallbackContext):
    pass


@pytest.fixture(scope='function')
def job_queue(bot, _dp):
    jq = JobQueue()
    jq.set_dispatcher(_dp)
    jq.start()
    yield jq
    jq.stop()


@pytest.mark.skipif(
    os.getenv('GITHUB_ACTIONS', False) and platform.system() in ['Windows', 'Darwin'],
    reason="On Windows & MacOS precise timings are not accurate.",
)
@flaky(10, 1)  # Timings aren't quite perfect
class TestJobQueue:
    result = 0
    job_time = 0
    received_error = None

<<<<<<< HEAD
=======
    def test_slot_behaviour(self, job_queue, mro_slots, _dp):
        for attr in job_queue.__slots__:
            assert getattr(job_queue, attr, 'err') != 'err', f"got extra slot '{attr}'"
        assert len(mro_slots(job_queue)) == len(set(mro_slots(job_queue))), "duplicate slot"

>>>>>>> 2c44dc0d
    @pytest.fixture(autouse=True)
    def reset(self):
        self.result = 0
        self.job_time = 0
        self.received_error = None

    def job_run_once(self, context):
        self.result += 1

    def job_with_exception(self, context):
        raise Exception('Test Error')

    def job_remove_self(self, context):
        self.result += 1
        context.job.schedule_removal()

    def job_run_once_with_context(self, context):
        self.result += context.job.context

    def job_datetime_tests(self, context):
        self.job_time = time.time()

    def job_context_based_callback(self, context):
        if (
            isinstance(context, CallbackContext)
            and isinstance(context.job, Job)
            and isinstance(context.update_queue, Queue)
            and context.job.context == 2
            and context.chat_data is None
            and context.user_data is None
            and isinstance(context.bot_data, dict)
            and context.job_queue is not context.job.job_queue
        ):
            self.result += 1

    def error_handler_context(self, update, context):
        self.received_error = (str(context.error), context.job)

    def error_handler_raise_error(self, *args):
        raise Exception('Failing bigly')

    def test_slot_behaviour(self, job_queue, mro_slots, _dp):
        for attr in job_queue.__slots__:
            assert getattr(job_queue, attr, 'err') != 'err', f"got extra slot '{attr}'"
        assert len(mro_slots(job_queue)) == len(set(mro_slots(job_queue))), "duplicate slot"

    def test_dispatcher_weakref(self, bot):
        jq = JobQueue()
        dispatcher = DispatcherBuilder().bot(bot).job_queue(None).build()
        with pytest.raises(RuntimeError, match='No dispatcher was set'):
            jq.dispatcher
        jq.set_dispatcher(dispatcher)
        assert jq.dispatcher is dispatcher
        del dispatcher
        with pytest.raises(RuntimeError, match='no longer alive'):
            jq.dispatcher

    def test_run_once(self, job_queue):
        job_queue.run_once(self.job_run_once, 0.01)
        sleep(0.02)
        assert self.result == 1

    def test_run_once_timezone(self, job_queue, timezone):
        """Test the correct handling of aware datetimes"""
        # we're parametrizing this with two different UTC offsets to exclude the possibility
        # of an xpass when the test is run in a timezone with the same UTC offset
        when = dtm.datetime.now(timezone)
        job_queue.run_once(self.job_run_once, when)
        sleep(0.001)
        assert self.result == 1

    def test_job_with_context(self, job_queue):
        job_queue.run_once(self.job_run_once_with_context, 0.01, context=5)
        sleep(0.02)
        assert self.result == 5

    def test_run_repeating(self, job_queue):
        job_queue.run_repeating(self.job_run_once, 0.02)
        sleep(0.05)
        assert self.result == 2

    def test_run_repeating_first(self, job_queue):
        job_queue.run_repeating(self.job_run_once, 0.05, first=0.2)
        sleep(0.15)
        assert self.result == 0
        sleep(0.07)
        assert self.result == 1

    def test_run_repeating_first_timezone(self, job_queue, timezone):
        """Test correct scheduling of job when passing a timezone-aware datetime as ``first``"""
        job_queue.run_repeating(
            self.job_run_once, 0.1, first=dtm.datetime.now(timezone) + dtm.timedelta(seconds=0.05)
        )
        sleep(0.1)
        assert self.result == 1

    def test_run_repeating_last(self, job_queue):
        job_queue.run_repeating(self.job_run_once, 0.05, last=0.06)
        sleep(0.1)
        assert self.result == 1
        sleep(0.1)
        assert self.result == 1

    def test_run_repeating_last_timezone(self, job_queue, timezone):
        """Test correct scheduling of job when passing a timezone-aware datetime as ``first``"""
        job_queue.run_repeating(
            self.job_run_once, 0.05, last=dtm.datetime.now(timezone) + dtm.timedelta(seconds=0.06)
        )
        sleep(0.1)
        assert self.result == 1
        sleep(0.1)
        assert self.result == 1

    def test_run_repeating_last_before_first(self, job_queue):
        with pytest.raises(ValueError, match="'last' must not be before 'first'!"):
            job_queue.run_repeating(self.job_run_once, 0.05, first=1, last=0.5)

    def test_run_repeating_timedelta(self, job_queue):
        job_queue.run_repeating(self.job_run_once, dtm.timedelta(minutes=3.3333e-4))
        sleep(0.05)
        assert self.result == 2

    def test_run_custom(self, job_queue):
        job_queue.run_custom(self.job_run_once, {'trigger': 'interval', 'seconds': 0.02})
        sleep(0.05)
        assert self.result == 2

    def test_multiple(self, job_queue):
        job_queue.run_once(self.job_run_once, 0.01)
        job_queue.run_once(self.job_run_once, 0.02)
        job_queue.run_repeating(self.job_run_once, 0.02)
        sleep(0.055)
        assert self.result == 4

    def test_disabled(self, job_queue):
        j1 = job_queue.run_once(self.job_run_once, 0.1)
        j2 = job_queue.run_repeating(self.job_run_once, 0.05)

        j1.enabled = False
        j2.enabled = False

        sleep(0.06)

        assert self.result == 0

        j1.enabled = True

        sleep(0.2)

        assert self.result == 1

    def test_schedule_removal(self, job_queue):
        j1 = job_queue.run_once(self.job_run_once, 0.03)
        j2 = job_queue.run_repeating(self.job_run_once, 0.02)

        sleep(0.025)

        j1.schedule_removal()
        j2.schedule_removal()

        sleep(0.04)

        assert self.result == 1

    def test_schedule_removal_from_within(self, job_queue):
        job_queue.run_repeating(self.job_remove_self, 0.01)

        sleep(0.05)

        assert self.result == 1

    def test_longer_first(self, job_queue):
        job_queue.run_once(self.job_run_once, 0.02)
        job_queue.run_once(self.job_run_once, 0.01)

        sleep(0.015)

        assert self.result == 1

    def test_error(self, job_queue):
        job_queue.run_repeating(self.job_with_exception, 0.01)
        job_queue.run_repeating(self.job_run_once, 0.02)
        sleep(0.03)
        assert self.result == 1

<<<<<<< HEAD
    def test_in_dispatcher(self, bot):
        dispatcher = DispatcherBuilder().bot(bot).build()
        dispatcher.job_queue.start()
=======
    def test_in_updater(self, bot):
        u = Updater(bot=bot)
        u.job_queue.start()
>>>>>>> 2c44dc0d
        try:
            dispatcher.job_queue.run_repeating(self.job_run_once, 0.02)
            sleep(0.03)
            assert self.result == 1
            dispatcher.stop()
            sleep(1)
            assert self.result == 1
        finally:
            try:
                dispatcher.stop()
            except SchedulerNotRunningError:
                pass

    def test_time_unit_int(self, job_queue):
        # Testing seconds in int
        delta = 0.05
        expected_time = time.time() + delta

        job_queue.run_once(self.job_datetime_tests, delta)
        sleep(0.06)
        assert pytest.approx(self.job_time) == expected_time

    def test_time_unit_dt_timedelta(self, job_queue):
        # Testing seconds, minutes and hours as datetime.timedelta object
        # This is sufficient to test that it actually works.
        interval = dtm.timedelta(seconds=0.05)
        expected_time = time.time() + interval.total_seconds()

        job_queue.run_once(self.job_datetime_tests, interval)
        sleep(0.06)
        assert pytest.approx(self.job_time) == expected_time

    def test_time_unit_dt_datetime(self, job_queue):
        # Testing running at a specific datetime
        delta, now = dtm.timedelta(seconds=0.05), dtm.datetime.now(pytz.utc)
        when = now + delta
        expected_time = (now + delta).timestamp()

        job_queue.run_once(self.job_datetime_tests, when)
        sleep(0.06)
        assert self.job_time == pytest.approx(expected_time)

    def test_time_unit_dt_time_today(self, job_queue):
        # Testing running at a specific time today
        delta, now = 0.05, dtm.datetime.now(pytz.utc)
        expected_time = now + dtm.timedelta(seconds=delta)
        when = expected_time.time()
        expected_time = expected_time.timestamp()

        job_queue.run_once(self.job_datetime_tests, when)
        sleep(0.06)
        assert self.job_time == pytest.approx(expected_time)

    def test_time_unit_dt_time_tomorrow(self, job_queue):
        # Testing running at a specific time that has passed today. Since we can't wait a day, we
        # test if the job's next scheduled execution time has been calculated correctly
        delta, now = -2, dtm.datetime.now(pytz.utc)
        when = (now + dtm.timedelta(seconds=delta)).time()
        expected_time = (now + dtm.timedelta(seconds=delta, days=1)).timestamp()

        job_queue.run_once(self.job_datetime_tests, when)
        scheduled_time = job_queue.jobs()[0].next_t.timestamp()
        assert scheduled_time == pytest.approx(expected_time)

    def test_run_daily(self, job_queue):
        delta, now = 1, dtm.datetime.now(pytz.utc)
        time_of_day = (now + dtm.timedelta(seconds=delta)).time()
        expected_reschedule_time = (now + dtm.timedelta(seconds=delta, days=1)).timestamp()

        job_queue.run_daily(self.job_run_once, time_of_day)
        sleep(delta + 0.1)
        assert self.result == 1
        scheduled_time = job_queue.jobs()[0].next_t.timestamp()
        assert scheduled_time == pytest.approx(expected_reschedule_time)

    def test_run_monthly(self, job_queue, timezone):
        delta, now = 1, dtm.datetime.now(timezone)
        expected_reschedule_time = now + dtm.timedelta(seconds=delta)
        time_of_day = expected_reschedule_time.time().replace(tzinfo=timezone)

        day = now.day
        this_months_days = calendar.monthrange(now.year, now.month)[1]
        if now.month == 12:
            next_months_days = calendar.monthrange(now.year + 1, 1)[1]
        else:
            next_months_days = calendar.monthrange(now.year, now.month + 1)[1]

        expected_reschedule_time += dtm.timedelta(this_months_days)
        if day > next_months_days:
            expected_reschedule_time += dtm.timedelta(next_months_days)

        expected_reschedule_time = timezone.normalize(expected_reschedule_time)
        # Adjust the hour for the special case that between now and next month a DST switch happens
        expected_reschedule_time += dtm.timedelta(
            hours=time_of_day.hour - expected_reschedule_time.hour
        )
        expected_reschedule_time = expected_reschedule_time.timestamp()

        job_queue.run_monthly(self.job_run_once, time_of_day, day)
        sleep(delta + 0.1)
        assert self.result == 1
        scheduled_time = job_queue.jobs()[0].next_t.timestamp()
        assert scheduled_time == pytest.approx(expected_reschedule_time)

    def test_run_monthly_non_strict_day(self, job_queue, timezone):
        delta, now = 1, dtm.datetime.now(timezone)
        expected_reschedule_time = now + dtm.timedelta(seconds=delta)
        time_of_day = expected_reschedule_time.time().replace(tzinfo=timezone)

        expected_reschedule_time += dtm.timedelta(
            calendar.monthrange(now.year, now.month)[1]
        ) - dtm.timedelta(days=now.day)
        # Adjust the hour for the special case that between now & end of month a DST switch happens
        expected_reschedule_time = timezone.normalize(expected_reschedule_time)
        expected_reschedule_time += dtm.timedelta(
            hours=time_of_day.hour - expected_reschedule_time.hour
        )
        expected_reschedule_time = expected_reschedule_time.timestamp()

        job_queue.run_monthly(self.job_run_once, time_of_day, -1)
        scheduled_time = job_queue.jobs()[0].next_t.timestamp()
        assert scheduled_time == pytest.approx(expected_reschedule_time)

    def test_default_tzinfo(self, _dp, tz_bot):
        # we're parametrizing this with two different UTC offsets to exclude the possibility
        # of an xpass when the test is run in a timezone with the same UTC offset
        jq = JobQueue()
        original_bot = _dp.bot
        _dp.bot = tz_bot
        jq.set_dispatcher(_dp)
        try:
            jq.start()

            when = dtm.datetime.now(tz_bot.defaults.tzinfo) + dtm.timedelta(seconds=0.0005)
            jq.run_once(self.job_run_once, when.time())
            sleep(0.001)
            assert self.result == 1

            jq.stop()
        finally:
            _dp.bot = original_bot

    def test_get_jobs(self, job_queue):
        callback = self.job_context_based_callback

        job1 = job_queue.run_once(callback, 10, name='name1')
        job2 = job_queue.run_once(callback, 10, name='name1')
        job3 = job_queue.run_once(callback, 10, name='name2')

        assert job_queue.jobs() == (job1, job2, job3)
        assert job_queue.get_jobs_by_name('name1') == (job1, job2)
        assert job_queue.get_jobs_by_name('name2') == (job3,)

    def test_job_run(self, _dp):
        job_queue = JobQueue()
        job_queue.set_dispatcher(_dp)
        job = job_queue.run_repeating(self.job_context_based_callback, 0.02, context=2)
        assert self.result == 0
        job.run(_dp)
        assert self.result == 1

    def test_enable_disable_job(self, job_queue):
        job = job_queue.run_repeating(self.job_run_once, 0.02)
        sleep(0.05)
        assert self.result == 2
        job.enabled = False
        assert not job.enabled
        sleep(0.05)
        assert self.result == 2
        job.enabled = True
        assert job.enabled
        sleep(0.05)
        assert self.result == 4

    def test_remove_job(self, job_queue):
        job = job_queue.run_repeating(self.job_run_once, 0.02)
        sleep(0.05)
        assert self.result == 2
        assert not job.removed
        job.schedule_removal()
        assert job.removed
        sleep(0.05)
        assert self.result == 2

    def test_job_lt_eq(self, job_queue):
        job = job_queue.run_repeating(self.job_run_once, 0.02)
        assert not job == job_queue
        assert not job < job

    def test_dispatch_error_context(self, job_queue, dp):
        dp.add_error_handler(self.error_handler_context)

        job = job_queue.run_once(self.job_with_exception, 0.05)
        sleep(0.1)
        assert self.received_error[0] == 'Test Error'
        assert self.received_error[1] is job
        self.received_error = None
        job.run(dp)
        assert self.received_error[0] == 'Test Error'
        assert self.received_error[1] is job

        # Remove handler
        dp.remove_error_handler(self.error_handler_context)
        self.received_error = None

        job = job_queue.run_once(self.job_with_exception, 0.05)
        sleep(0.1)
        assert self.received_error is None
        job.run(dp)
        assert self.received_error is None

    def test_dispatch_error_that_raises_errors(self, job_queue, dp, caplog):
        dp.add_error_handler(self.error_handler_raise_error)

        with caplog.at_level(logging.ERROR):
            job = job_queue.run_once(self.job_with_exception, 0.05)
        sleep(0.1)
        assert len(caplog.records) == 1
        rec = caplog.records[-1]
        assert 'An error was raised and an uncaught' in rec.getMessage()
        caplog.clear()

        with caplog.at_level(logging.ERROR):
            job.run(dp)
        assert len(caplog.records) == 1
        rec = caplog.records[-1]
        assert 'uncaught error was raised while handling' in rec.getMessage()
        caplog.clear()

        # Remove handler
        dp.remove_error_handler(self.error_handler_raise_error)
        self.received_error = None

        with caplog.at_level(logging.ERROR):
            job = job_queue.run_once(self.job_with_exception, 0.05)
        sleep(0.1)
        assert len(caplog.records) == 1
        rec = caplog.records[-1]
        assert 'No error handlers are registered' in rec.getMessage()
        caplog.clear()

        with caplog.at_level(logging.ERROR):
            job.run(dp)
        assert len(caplog.records) == 1
        rec = caplog.records[-1]
        assert 'No error handlers are registered' in rec.getMessage()

    def test_custom_context(self, bot, job_queue):
        dispatcher = (
            DispatcherBuilder()
            .bot(bot)
            .context_types(
                ContextTypes(
                    context=CustomContext, bot_data=int, user_data=float, chat_data=complex
                )
            )
            .build()
        )
        job_queue.set_dispatcher(dispatcher)

        def callback(context):
            self.result = (
                type(context),
                context.user_data,
                context.chat_data,
                type(context.bot_data),
            )

        job_queue.run_once(callback, 0.1)
        sleep(0.15)
        assert self.result == (CustomContext, None, None, int)<|MERGE_RESOLUTION|>--- conflicted
+++ resolved
@@ -61,14 +61,6 @@
     job_time = 0
     received_error = None
 
-<<<<<<< HEAD
-=======
-    def test_slot_behaviour(self, job_queue, mro_slots, _dp):
-        for attr in job_queue.__slots__:
-            assert getattr(job_queue, attr, 'err') != 'err', f"got extra slot '{attr}'"
-        assert len(mro_slots(job_queue)) == len(set(mro_slots(job_queue))), "duplicate slot"
-
->>>>>>> 2c44dc0d
     @pytest.fixture(autouse=True)
     def reset(self):
         self.result = 0
@@ -254,15 +246,9 @@
         sleep(0.03)
         assert self.result == 1
 
-<<<<<<< HEAD
     def test_in_dispatcher(self, bot):
         dispatcher = DispatcherBuilder().bot(bot).build()
         dispatcher.job_queue.start()
-=======
-    def test_in_updater(self, bot):
-        u = Updater(bot=bot)
-        u.job_queue.start()
->>>>>>> 2c44dc0d
         try:
             dispatcher.job_queue.run_repeating(self.job_run_once, 0.02)
             sleep(0.03)
