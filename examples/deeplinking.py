#!/usr/bin/env python
# pylint: disable=C0116,W0613
# This program is dedicated to the public domain under the CC0 license.

"""Bot that explains Telegram's "Deep Linking Parameters" functionality.

This program is dedicated to the public domain under the CC0 license.

This Bot uses the Updater class to handle the bot.

First, a few handler functions are defined. Then, those functions are passed to
the Dispatcher and registered at their respective places.
Then, the bot is started and runs until we press Ctrl-C on the command line.

Usage:
Deep Linking example. Send /start to get the link.
Press Ctrl-C on the command line or send a signal to the process to stop the
bot.
"""

import logging

from telegram import ParseMode, InlineKeyboardMarkup, InlineKeyboardButton, Update, helpers
from telegram.ext import (
    CommandHandler,
    CallbackQueryHandler,
    Filters,
    Updater,
    CallbackContext,
)

# Enable logging
<<<<<<< HEAD

from telegram.utils import helpers

=======
>>>>>>> 4f21c062
logging.basicConfig(
    format="%(asctime)s - %(name)s - %(levelname)s - %(message)s", level=logging.INFO
)

logger = logging.getLogger(__name__)

# Define constants that will allow us to reuse the deep-linking parameters.
CHECK_THIS_OUT = "check-this-out"
USING_ENTITIES = "using-entities-here"
USING_KEYBOARD = "using-keyboard-here"
SO_COOL = "so-cool"

# Callback data to pass in 3rd level deep-linking
KEYBOARD_CALLBACKDATA = "keyboard-callback-data"


def start(update: Update, context: CallbackContext.DEFAULT_TYPE) -> None:
    """Send a deep-linked URL when the command /start is issued."""
    bot = context.bot
    url = helpers.create_deep_linked_url(bot.username, CHECK_THIS_OUT, group=True)
    text = "Feel free to tell your friends about it:\n\n" + url
    update.message.reply_text(text)


def deep_linked_level_1(update: Update, context: CallbackContext.DEFAULT_TYPE) -> None:
    """Reached through the CHECK_THIS_OUT payload"""
    bot = context.bot
    url = helpers.create_deep_linked_url(bot.username, SO_COOL)
    text = (
        "Awesome, you just accessed hidden functionality! "
        "Now let's get back to the private chat."
    )
    keyboard = InlineKeyboardMarkup.from_button(
        InlineKeyboardButton(text="Continue here!", url=url)
    )
    update.message.reply_text(text, reply_markup=keyboard)


def deep_linked_level_2(update: Update, context: CallbackContext.DEFAULT_TYPE) -> None:
    """Reached through the SO_COOL payload"""
    bot = context.bot
    url = helpers.create_deep_linked_url(bot.username, USING_ENTITIES)
    text = f"You can also mask the deep-linked URLs as links: [▶️ CLICK HERE]({url})."
    update.message.reply_text(text, parse_mode=ParseMode.MARKDOWN, disable_web_page_preview=True)


def deep_linked_level_3(update: Update, context: CallbackContext.DEFAULT_TYPE) -> None:
    """Reached through the USING_ENTITIES payload"""
    update.message.reply_text(
        "It is also possible to make deep-linking using InlineKeyboardButtons.",
        reply_markup=InlineKeyboardMarkup(
            [[InlineKeyboardButton(text="Like this!", callback_data=KEYBOARD_CALLBACKDATA)]]
        ),
    )


def deep_link_level_3_callback(update: Update, context: CallbackContext.DEFAULT_TYPE) -> None:
    """Answers CallbackQuery with deeplinking url."""
    bot = context.bot
    url = helpers.create_deep_linked_url(bot.username, USING_KEYBOARD)
    update.callback_query.answer(url=url)


def deep_linked_level_4(update: Update, context: CallbackContext.DEFAULT_TYPE) -> None:
    """Reached through the USING_KEYBOARD payload"""
    payload = context.args
    update.message.reply_text(
        f"Congratulations! This is as deep as it gets 👏🏻\n\nThe payload was: {payload}"
    )


def main() -> None:
    """Start the bot."""
    # Create the Updater and pass it your bot's token.
    updater = Updater.builder().token("TOKEN").build()

    # Get the dispatcher to register handlers
    dispatcher = updater.dispatcher

    # More info on what deep linking actually is (read this first if it's unclear to you):
    # https://core.telegram.org/bots#deep-linking

    # Register a deep-linking handler
    dispatcher.add_handler(
        CommandHandler("start", deep_linked_level_1, Filters.regex(CHECK_THIS_OUT))
    )

    # This one works with a textual link instead of an URL
    dispatcher.add_handler(CommandHandler("start", deep_linked_level_2, Filters.regex(SO_COOL)))

    # We can also pass on the deep-linking payload
    dispatcher.add_handler(
        CommandHandler("start", deep_linked_level_3, Filters.regex(USING_ENTITIES))
    )

    # Possible with inline keyboard buttons as well
    dispatcher.add_handler(
        CommandHandler("start", deep_linked_level_4, Filters.regex(USING_KEYBOARD))
    )

    # register callback handler for inline keyboard button
    dispatcher.add_handler(
        CallbackQueryHandler(deep_link_level_3_callback, pattern=KEYBOARD_CALLBACKDATA)
    )

    # Make sure the deep-linking handlers occur *before* the normal /start handler.
    dispatcher.add_handler(CommandHandler("start", start))

    # Start the Bot
    updater.start_polling()

    # Run the bot until you press Ctrl-C or the process receives SIGINT,
    # SIGTERM or SIGABRT. This should be used most of the time, since
    # start_polling() is non-blocking and will stop the bot gracefully.
    updater.idle()


if __name__ == "__main__":
    main()<|MERGE_RESOLUTION|>--- conflicted
+++ resolved
@@ -30,12 +30,6 @@
 )
 
 # Enable logging
-<<<<<<< HEAD
-
-from telegram.utils import helpers
-
-=======
->>>>>>> 4f21c062
 logging.basicConfig(
     format="%(asctime)s - %(name)s - %(levelname)s - %(message)s", level=logging.INFO
 )
